/**
 * Copyright 2011 the original author or authors.
 *
 * Licensed under the Apache License, Version 2.0 (the "License");
 * you may not use this file except in compliance with the License.
 * You may obtain a copy of the License at
 *
 *      http://www.apache.org/licenses/LICENSE-2.0
 *
 * Unless required by applicable law or agreed to in writing, software
 * distributed under the License is distributed on an "AS IS" BASIS,
 * WITHOUT WARRANTIES OR CONDITIONS OF ANY KIND, either express or implied.
 * See the License for the specific language governing permissions and
 * limitations under the License.
 */

package org.springframework.data.graph.neo4j.template;

import org.neo4j.graphdb.*;
import org.neo4j.graphdb.index.Index;
import org.neo4j.graphdb.index.IndexHits;
import org.neo4j.graphdb.traversal.TraversalDescription;
import org.neo4j.helpers.collection.ClosableIterable;
import org.neo4j.helpers.collection.IterableWrapper;
import org.springframework.dao.DataAccessException;
import org.springframework.dao.InvalidDataAccessApiUsageException;
import org.springframework.data.graph.UncategorizedGraphStoreException;
import org.springframework.data.graph.core.GraphDatabase;
import org.springframework.data.graph.core.Property;
import org.springframework.data.graph.neo4j.support.path.NodePath;
import org.springframework.data.graph.neo4j.support.path.PathMapper;
import org.springframework.data.graph.neo4j.support.path.PathMappingIterator;
import org.springframework.data.graph.neo4j.support.path.RelationshipPath;
import org.springframework.data.graph.neo4j.support.query.EmbeddedQueryEngine;
import org.springframework.data.graph.neo4j.support.query.QueryEngine;
import org.springframework.transaction.PlatformTransactionManager;
import org.springframework.transaction.TransactionStatus;
import org.springframework.transaction.support.TransactionCallback;
import org.springframework.transaction.support.TransactionTemplate;

import java.util.Map;

public class Neo4jTemplate implements Neo4jOperations {

    private final GraphDatabase graphDatabase;

    private final PlatformTransactionManager transactionManager;

    private final Neo4jExceptionTranslator exceptionTranslator = new Neo4jExceptionTranslator();

    private static void notNull(Object... pairs) {
        assert pairs.length % 2 == 0 : "wrong number of pairs to check";
        for (int i = 0; i < pairs.length; i += 2) {
            if (pairs[i] == null) {
                throw new InvalidDataAccessApiUsageException("[Assertion failed] - " + pairs[i + 1] + " is required; it must not be null");
            }
        }
    }

    /**
     * @param graphDatabase the neo4j graph database
     * @param transactionManager if passed in, will be used to create implicit transactions whenever needed
     * @return a Neo4jTemplate instance
     */
    public Neo4jTemplate(final GraphDatabase graphDatabase, PlatformTransactionManager transactionManager) {
        notNull(graphDatabase, "graphDatabase");
        this.transactionManager = transactionManager;
        this.graphDatabase = graphDatabase;
    }

    /**
     * @param graphDatabase the neo4j graph database
     * @return a Neo4jTemplate instance
     */
    public Neo4jTemplate(final GraphDatabase graphDatabase) {
        notNull(graphDatabase, "graphDatabase");
        transactionManager = null;
        this.graphDatabase = graphDatabase;
    }


    public DataAccessException translateExceptionIfPossible(RuntimeException ex) {
        return exceptionTranslator.translateExceptionIfPossible(ex);
    }


    private <T> T doExecute(final GraphCallback<T> callback) {
        notNull(callback, "callback");
        try {
            return callback.doWithGraph(graphDatabase);
        } catch (RuntimeException e) {
            throw translateExceptionIfPossible(e);
        } catch (Exception e) {
            throw new UncategorizedGraphStoreException("Error executing callback",e);
        }
    }

    @Override
    public <T> T exec(final GraphCallback<T> callback) {
        if (transactionManager == null) return doExecute(callback);

        TransactionTemplate template = new TransactionTemplate(transactionManager);
        return template.execute(new TransactionCallback<T>() {
            public T doInTransaction(TransactionStatus status) {
                return doExecute(callback);
            }
        });
    }

    @Override
    public Node getReferenceNode() {
        try {
            return graphDatabase.getReferenceNode();
        } catch (RuntimeException e) {
            throw translateExceptionIfPossible(e);
        }
    }

    @Override
    public Node createNode(final Property... properties) {
        return exec(new GraphCallback<Node>() {
            @Override
            public Node doWithGraph(GraphDatabase graph) throws Exception {
                return graphDatabase.createNode(properties);
            }
        });
    }

    @Override
    public Node getNode(long id) {
        if (id < 0) throw new InvalidDataAccessApiUsageException("id is negative");
        try {
            return graphDatabase.getNodeById(id);
        } catch (RuntimeException e) {
            throw translateExceptionIfPossible(e);
        }
    }

    @Override
    public Relationship getRelationship(long id) {
        if (id < 0) throw new InvalidDataAccessApiUsageException("id is negative");
        try {
            return graphDatabase.getRelationshipById(id);
        } catch (RuntimeException e) {
            throw translateExceptionIfPossible(e);
        }
    }

    @Override
    public <T extends PropertyContainer> T index(final String indexName, final T element, final String field, final Object value) {
        notNull(element, "element", field, "field", value, "value",indexName,"indexName");
        exec(new GraphCallback.WithoutResult() {
            @Override
            public void doWithGraphWithoutResult(GraphDatabase graph) throws Exception {
                if (element instanceof Relationship) {
                    Index<Relationship> relationshipIndex = graphDatabase.createIndex(Relationship.class, indexName, false);
                    relationshipIndex.add((Relationship) element, field, value);
                } else if (element instanceof Node) {
                    graphDatabase.createIndex(Node.class, indexName, false).add((Node) element, field, value);
                } else {
                    throw new IllegalArgumentException("Provided element is neither node nor relationship " + element);
                }
            }
        });
        return element;
    }

    @Override
    public <T> ClosableIterable<T> query(String indexName, final PathMapper<T> pathMapper, Object queryOrQueryObject) {
        notNull(queryOrQueryObject, "queryOrQueryObject", pathMapper, "pathMapper",indexName,"indexName");
        try {
            Index<? extends PropertyContainer> index = graphDatabase.getIndex(indexName);
            if (Relationship.class.isAssignableFrom(index.getEntityType())) {
                return mapRelationships(((Index<Relationship>)index).query(queryOrQueryObject), pathMapper);
            }
            return mapNodes(((Index<Node>)index).query(queryOrQueryObject), pathMapper);
        } catch (RuntimeException e) {
            throw translateExceptionIfPossible(e);
        }
    }

    @Override
    public <T> ClosableIterable<T> query(String indexName, final PathMapper<T> pathMapper, String field, String value) {
        notNull(field, "field", value, "value", pathMapper, "pathMapper", indexName, "indexName");
        try {
            Index<? extends PropertyContainer> index = graphDatabase.getIndex(indexName);
            if (Relationship.class.isAssignableFrom(index.getEntityType())) {
                return mapRelationships(((Index<Relationship>)index).get(field, value), pathMapper);
            }
            return mapNodes(((Index<Node>)index).get(field, value), pathMapper);
        } catch (RuntimeException e) {
            throw translateExceptionIfPossible(e);
        }
    }

<<<<<<< HEAD
    private QueryEngine queryEngineFor(EmbeddedQueryEngine.Type type) {
=======
    @Override
    public QueryEngine queryEngineFor(EmbeddedQueryEngine.Type type) {
>>>>>>> 12b393e3
        return graphDatabase.queryEngineFor(type);
    }

    private <T> ClosableIterable<T> mapNodes(final IndexHits<Node> nodes, final PathMapper<T> pathMapper) {
        assert nodes != null;
        assert pathMapper != null;
        return new IndexHitsIterableWrapper<T,Node>(nodes, pathMapper) {
            @Override
            protected Path createPath(Node node) {
                return new NodePath(node);
            }
        };
    }
    private <T> ClosableIterable<T> mapRelationships(final IndexHits<Relationship> relationships, final PathMapper<T> pathMapper) {
        assert relationships != null;
        assert pathMapper != null;
        return new IndexHitsIterableWrapper<T,Relationship>(relationships, pathMapper) {
            @Override
            protected Path createPath(Relationship relationship) {
                return new RelationshipPath(relationship);
            }
        };
    }

    @Override
    public <T> Iterable<T> traverseGraph(Node startNode, final PathMapper<T> pathMapper, TraversalDescription traversal) {
        notNull(startNode, "startNode", traversal, "traversal", pathMapper, "pathMapper");
        try {
            return mapPaths(traversal.traverse(startNode), pathMapper);
        } catch (RuntimeException e) {
            throw translateExceptionIfPossible(e);
        }
    }

    private <T> Iterable<T> mapPaths(final Iterable<Path> paths, final PathMapper<T> pathMapper) {
        return new PathMappingIterator().mapPaths(paths,pathMapper);
    }


    @Override
    public <T> Iterable<T> traverseNext(Node startNode, final PathMapper<T> pathMapper, RelationshipType relationshipType, Direction direction) {
        notNull(startNode, "startNode", relationshipType, "relationshipType", direction, "direction", pathMapper, "pathMapper");
        try {
            return mapRelationships(startNode.getRelationships(relationshipType, direction), pathMapper);
        } catch (RuntimeException e) {
            throw translateExceptionIfPossible(e);
        }
    }

    @Override
    public <T> Iterable<T> traverseNext(Node startNode, final PathMapper<T> pathMapper, RelationshipType... relationshipTypes) {
        notNull(startNode, "startNode", relationshipTypes, "relationshipType", pathMapper, "pathMapper");
        try {
            return mapRelationships(startNode.getRelationships(relationshipTypes), pathMapper);
        } catch (RuntimeException e) {
            throw translateExceptionIfPossible(e);
        }
    }

    @Override
    public <T> Iterable<T> traverseNext(Node startNode, final PathMapper<T> pathMapper) {
        notNull(startNode, "startNode", pathMapper, "pathMapper");
        try {
            return mapRelationships(startNode.getRelationships(), pathMapper);
        } catch (RuntimeException e) {
            throw translateExceptionIfPossible(e);
        }
    }

    private <T> Iterable<T> mapRelationships(final Iterable<Relationship> relationships, final PathMapper<T> pathMapper) {
        assert relationships != null;
        assert pathMapper != null;
        return new IterableWrapper<T, Relationship>(relationships) {
            @Override
            protected T underlyingObjectToObject(Relationship relationship) {
                return pathMapper.mapPath(new RelationshipPath(relationship));
            }
        };
    }

    @Override
    public Relationship createRelationship(final Node startNode, final Node endNode, final RelationshipType relationshipType, final Property... properties) {
        notNull(startNode, "startNode", endNode, "endNode", relationshipType, "relationshipType", properties, "properties");
        return exec(new GraphCallback<Relationship>() {
            @Override
            public Relationship doWithGraph(GraphDatabase graph) throws Exception {
                return graph.createRelationship(startNode, endNode, relationshipType, properties);
            }
        });
    }

    private <T extends PropertyContainer> T setProperties(T primitive, Map<String, Object> properties) {
        assert primitive != null;
        if (properties==null) return primitive;
        for (Map.Entry<String, Object> prop : properties.entrySet()) {
            if (prop.getValue()==null) {
                primitive.removeProperty(prop.getKey());
            } else {
                primitive.setProperty(prop.getKey(), prop.getValue());
            }
        }
        return primitive;
    }

    private static abstract class IndexHitsIterableWrapper<T, S extends PropertyContainer> extends IterableWrapper<T, S> implements ClosableIterable<T> {
        private final IndexHits<S> indexHits;
        private final PathMapper<T> pathMapper;

        public IndexHitsIterableWrapper(IndexHits<S> indexHits, PathMapper<T> pathMapper) {
            super(indexHits);
            this.indexHits = indexHits;
            this.pathMapper = pathMapper;
        }

        @Override
        protected T underlyingObjectToObject(S node) {
            return pathMapper.mapPath(createPath(node));
        }

        protected abstract Path createPath(S element);

        @Override
        public void close() {
           indexHits.close();
        }
    }

    @Override
    public Iterable<Map<String, Object>> query(QueryEngine.Type engineType, String statement) {
        return queryEngineFor(engineType).query(statement);
    }

    @Override
    public <T> Iterable<T> query(QueryEngine.Type engineType, String statement, Class<T> type) {
        return queryEngineFor(engineType).query(statement,type);
    }

    @Override
    public <T> T queryForObject(QueryEngine.Type engineType, String statement, Class<T> type) {
        return queryEngineFor(engineType).queryForObject(statement,type);
    }
}

/*
conversion for all query methods

-> target type
-> target type + mapper
-> no conversion (or auto-conversion) -> default mapper

source        Path       Node      Relationship      Primitive, DomainObject
Path ->       Path,      NodePath, RelationshipPath  X          lastNode()
Node ->       endNode(), node,     Mapper            X          NodeEntity
Relationship  lastRel(), Mapper    relationship      X          RelEntity
primitive     X          X         X                 primitive
Map<String,Obj>                                                 Mapper
*/<|MERGE_RESOLUTION|>--- conflicted
+++ resolved
@@ -193,12 +193,7 @@
         }
     }
 
-<<<<<<< HEAD
     private QueryEngine queryEngineFor(EmbeddedQueryEngine.Type type) {
-=======
-    @Override
-    public QueryEngine queryEngineFor(EmbeddedQueryEngine.Type type) {
->>>>>>> 12b393e3
         return graphDatabase.queryEngineFor(type);
     }
 
