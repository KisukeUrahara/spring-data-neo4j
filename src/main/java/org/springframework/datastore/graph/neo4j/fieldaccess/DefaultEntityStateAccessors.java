package org.springframework.datastore.graph.neo4j.fieldaccess;

import org.apache.commons.logging.Log;
import org.apache.commons.logging.LogFactory;
import org.springframework.datastore.graph.api.GraphBacked;

import java.lang.reflect.Field;
import java.util.HashMap;
import java.util.List;
import java.util.Map;

/**
 * @author Michael Hunger
 * @since 12.09.2010
 */
public abstract class DefaultEntityStateAccessors<ENTITY extends GraphBacked<STATE>, STATE> implements EntityStateAccessors<ENTITY,STATE> {
    private final STATE underlyingState;
    protected final ENTITY entity;
<<<<<<< HEAD
    private final Class<? extends ENTITY> type;
    private final Map<Field,FieldAccessor<ENTITY,?>> fieldAccessors;
    private final Map<Field,List<FieldAccessListener<ENTITY,?>>> fieldAccessorListeners;
=======
    protected final Class<? extends ENTITY> type;
    private final Map<Field,FieldAccessor<ENTITY,?>> fieldAccessors=new HashMap<Field, FieldAccessor<ENTITY,?>>();
    private final Map<Field,List<FieldAccessListener<ENTITY,?>>> fieldAccessorListeners=new HashMap<Field, List<FieldAccessListener<ENTITY,?>>>();
>>>>>>> 7ae9634b
    private STATE state;
    protected final static Log log= LogFactory.getLog(DefaultEntityStateAccessors.class);


    public DefaultEntityStateAccessors(final STATE underlyingState, final ENTITY entity, final Class<? extends ENTITY> type, final DelegatingFieldAccessorFactory delegatingFieldAccessorFactory) {
        this.underlyingState = underlyingState;
        this.entity = entity;
        this.type = type;
        this.fieldAccessors= delegatingFieldAccessorFactory.accessorsFor(type);
        this.fieldAccessorListeners= delegatingFieldAccessorFactory.listenersFor(type);
    }

    @Override
    public abstract void createAndAssignState();

    @Override
    public ENTITY getEntity() {
        return entity;
    }

    @Override
    public void setUnderlyingState(final STATE state) {
        this.state = state;
    }

    @Override
    public boolean isWritable(Field field) {
        final FieldAccessor<ENTITY, ?> accessor = accessorFor(field);
        if (accessor == null) return true;
        return accessor.isWriteable(entity);
    }

    @Override
    public Object getValue(final Field field) {
        final FieldAccessor<ENTITY, ?> accessor = accessorFor(field);
        if (accessor == null) return null;
        else return accessor.getValue(entity);
    }
    @Override
    public Object setValue(final Field field, final Object newVal) {
        final FieldAccessor<ENTITY, ?> accessor = accessorFor(field);
        final Object result=accessor!=null ? accessor.setValue(entity, newVal) : newVal;
        notifyListeners(field, result);
        return result;
    }

    private FieldAccessor<ENTITY, ?> accessorFor(final Field field) {
        return fieldAccessors.get(field);
    }

    private void notifyListeners(final Field field, final Object result) {
        if (!fieldAccessorListeners.containsKey(field) || fieldAccessorListeners.get(field) == null) return;

        for (final FieldAccessListener<ENTITY, ?> listener : fieldAccessorListeners.get(field)) {
            listener.valueChanged(entity, null, result); // todo oldValue
        }
    }

}<|MERGE_RESOLUTION|>--- conflicted
+++ resolved
@@ -16,15 +16,9 @@
 public abstract class DefaultEntityStateAccessors<ENTITY extends GraphBacked<STATE>, STATE> implements EntityStateAccessors<ENTITY,STATE> {
     private final STATE underlyingState;
     protected final ENTITY entity;
-<<<<<<< HEAD
-    private final Class<? extends ENTITY> type;
+    protected final Class<? extends ENTITY> type;
     private final Map<Field,FieldAccessor<ENTITY,?>> fieldAccessors;
     private final Map<Field,List<FieldAccessListener<ENTITY,?>>> fieldAccessorListeners;
-=======
-    protected final Class<? extends ENTITY> type;
-    private final Map<Field,FieldAccessor<ENTITY,?>> fieldAccessors=new HashMap<Field, FieldAccessor<ENTITY,?>>();
-    private final Map<Field,List<FieldAccessListener<ENTITY,?>>> fieldAccessorListeners=new HashMap<Field, List<FieldAccessListener<ENTITY,?>>>();
->>>>>>> 7ae9634b
     private STATE state;
     protected final static Log log= LogFactory.getLog(DefaultEntityStateAccessors.class);
 
